--- conflicted
+++ resolved
@@ -19,15 +19,12 @@
 - Added Stage#actorRemoved to fire exit events just before an actor is removed.
 - ScrollPane#setScrollingDisabled avoids invalidate() if nothing changed.
 - Fixed incorrect ScrollPane#scrollTo.
-<<<<<<< HEAD
 - API Addition: Added Texture3D support
-=======
 - Fix: Throw an exception when maximum Attribute count is reached to prevent silent failure.
 - API Fix: The cursor can now be catched on Android.
 - LWJGL3 Fix: Stereo audio can now be played on mono output devices. This may also improve downmixing to stereo and upmixing to surround.
 - API Addition: Added CheckBox#getImageDrawable.
 - FIX: HexagonalTiledMapRenderer now displays maps with the correct stagger index.
->>>>>>> 6fe85429
 
 [1.11.0]
 - [BREAKING CHANGE] iOS: Increased min supported iOS version to 9.0. Update your Info.plist file if necessary.
