--- conflicted
+++ resolved
@@ -19,12 +19,9 @@
 - Added Stage#actorRemoved to fire exit events just before an actor is removed.
 - ScrollPane#setScrollingDisabled avoids invalidate() if nothing changed.
 - Fixed incorrect ScrollPane#scrollTo.
-<<<<<<< HEAD
 - Fix: Throw an exception when maximum Attribute count is reached to prevent silent failure.
-=======
 - API Fix: The cursor can now be catched on Android.
 - API Addition: Added CheckBox#getImageDrawable.
->>>>>>> 50a7e505
 
 [1.11.0]
 - [BREAKING CHANGE] iOS: Increased min supported iOS version to 9.0. Update your Info.plist file if necessary.
