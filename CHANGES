--- conflicted
+++ resolved
@@ -9,11 +9,8 @@
 - [BREAKING CHANGE] WidgetGroup#hit first validates the layout.
 - [BREAKING CHANGE] Cell getters return object wrapper instead of primitives.
 - [BREAKING CHANGE] MeshPartBuilder#lastIndex now returns int instead of short.
-<<<<<<< HEAD
 - [BREAKING CHANGE] 3D API - max bone weights is now configurable and limited to 4 by default. Change this value if you need less or more. See #6522.
-=======
 - [BREAKING CHANGE] Mesh#getVerticesBuffer, Mesh#getIndicesBuffer, VertexData#getBuffer, and IndexData#getBuffer are deprecated in favor to new methods with boolean parameter. If you subclassed some of these classes, you need to implement the new methods.
->>>>>>> 02f4a0c6
 - iOS: Add new MobiVM MetalANGLE backend
 - API Addition: Added Haptics API with 4 different Input#vibrate() methods with complete Android and iOS implementations.
 - Fix: Fixed Android and iOS touch cancelled related issues, see #6871.
