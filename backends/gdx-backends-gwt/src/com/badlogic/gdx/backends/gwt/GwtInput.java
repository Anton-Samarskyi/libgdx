--- conflicted
+++ resolved
@@ -1,994 +1,6 @@
 package com.badlogic.gdx.backends.gwt;
 
 import com.badlogic.gdx.Input;
-<<<<<<< HEAD
-import com.badlogic.gdx.InputProcessor;
-import com.badlogic.gdx.backends.gwt.widgets.TextInputDialogBox;
-import com.badlogic.gdx.backends.gwt.widgets.TextInputDialogBox.TextInputDialogListener;
-import com.badlogic.gdx.utils.IntMap;
-import com.badlogic.gdx.utils.IntSet;
-import com.badlogic.gdx.utils.IntSet.IntSetIterator;
-import com.badlogic.gdx.utils.TimeUtils;
-import com.google.gwt.core.client.JavaScriptObject;
-import com.google.gwt.core.client.JsArray;
-import com.google.gwt.dom.client.CanvasElement;
-import com.google.gwt.dom.client.Document;
-import com.google.gwt.dom.client.NativeEvent;
-import com.google.gwt.dom.client.Touch;
-import com.google.gwt.event.dom.client.KeyCodes;
-
-public class GwtInput implements Input {
-	static final int MAX_TOUCHES = 20;
-	boolean justTouched = false;
-	private IntMap<Integer> touchMap = new IntMap<Integer>(20);
-	private boolean[] touched = new boolean[MAX_TOUCHES];
-	private int[] touchX = new int[MAX_TOUCHES];
-	private int[] touchY = new int[MAX_TOUCHES];
-	private int[] deltaX = new int[MAX_TOUCHES];
-	private int[] deltaY = new int[MAX_TOUCHES];
-	IntSet pressedButtons = new IntSet();
-	int pressedKeyCount = 0;
-	IntSet pressedKeySet = new IntSet();
-	boolean[] pressedKeys = new boolean[256];
-	boolean keyJustPressed = false;
-	boolean[] justPressedKeys = new boolean[256];
-	boolean[] justPressedButtons = new boolean[5];
-	InputProcessor processor;
-	long currentEventTimeStamp;
-	final CanvasElement canvas;
-	final GwtApplicationConfiguration config;
-	boolean hasFocus = true;
-	GwtAccelerometer accelerometer;
-
-	public GwtInput (CanvasElement canvas, GwtApplicationConfiguration config) {
-		this.canvas = canvas;
-		this.config = config;
-		if (config.useAccelerometer && GwtFeaturePolicy.allowsFeature(GwtAccelerometer.PERMISSION)) {
-			if (GwtApplication.agentInfo().isFirefox()) {
-				setupAccelerometer();
-			} else {
-				GwtPermissions.queryPermission(GwtAccelerometer.PERMISSION, new GwtPermissions.GwtPermissionResult() {
-					@Override
-					public void granted() {
-						setupAccelerometer();
-					}
-
-					@Override
-					public void denied() {
-					}
-
-					@Override
-					public void prompt() {
-						setupAccelerometer();
-					}
-				});
-			}
-		}
-		hookEvents();
-	}
-
-	void reset () {
-		if (justTouched) {
-			justTouched = false;
-			for (int i = 0; i < justPressedButtons.length; i++) {
-				justPressedButtons[i] = false;
-			}
-		}
-		if (keyJustPressed) {
-			keyJustPressed = false;
-			for (int i = 0; i < justPressedKeys.length; i++) {
-				justPressedKeys[i] = false;
-			}
-		}
-	}
-
-	void setupAccelerometer () {
-		if (GwtAccelerometer.isSupported()) {
-			if (accelerometer == null) accelerometer = GwtAccelerometer.getInstance();
-			if (!accelerometer.activated()) accelerometer.start();
-		}
-	}
-
-	@Override
-	public float getAccelerometerX () {
-		return this.accelerometer != null ? (float) this.accelerometer.x() : 0;
-	}
-
-	@Override
-	public float getAccelerometerY () {
-		return this.accelerometer != null ? (float) this.accelerometer.y() : 0;
-	}
-
-	@Override
-	public float getAccelerometerZ () {
-		return this.accelerometer != null ? (float) this.accelerometer.z() : 0;
-	}
-
-	private boolean isAccelerometerPresent() {
-		return getAccelerometerX() != 0 || getAccelerometerY() != 0 || getAccelerometerZ() != 0;
-	}
-
-	@Override
-	public float getGyroscopeX () {
-		// TODO Auto-generated method stub
-		return 0;
-	}
-
-	@Override
-	public float getGyroscopeY () {
-		// TODO Auto-generated method stub
-		return 0;
-	}
-
-	@Override
-	public float getGyroscopeZ () {
-		// TODO Auto-generated method stub
-		return 0;
-	}
-
-	@Override
-	public int getMaxPointers () {
-		return MAX_TOUCHES;
-	}
-
-	@Override
-	public int getX () {
-		return touchX[0];
-	}
-
-	@Override
-	public int getX (int pointer) {
-		return touchX[pointer];
-	}
-
-	@Override
-	public int getDeltaX () {
-		return deltaX[0];
-	}
-
-	@Override
-	public int getDeltaX (int pointer) {
-		return deltaX[pointer];
-	}
-
-	@Override
-	public int getY () {
-		return touchY[0];
-	}
-
-	@Override
-	public int getY (int pointer) {
-		return touchY[pointer];
-	}
-
-	@Override
-	public int getDeltaY () {
-		return deltaY[0];
-	}
-
-	@Override
-	public int getDeltaY (int pointer) {
-		return deltaY[pointer];
-	}
-
-	@Override
-	public boolean isTouched () {
-		for (int pointer = 0; pointer < MAX_TOUCHES; pointer++) {
-			if (touched[pointer]) {
-				return true;
-			}
-		}
-		return false;
-	}
-
-	@Override
-	public boolean justTouched () {
-		return justTouched;
-	}
-
-	@Override
-	public boolean isTouched (int pointer) {
-		return touched[pointer];
-	}
-
-	@Override
-	public boolean isButtonPressed (int button) {
-		return pressedButtons.contains(button) && touched[0];
-	}
-
-	@Override
-	public boolean isButtonJustPressed(int button) {
-		if(button < 0 || button >= justPressedButtons.length) return false;
-		return justPressedButtons[button];
-	}
-
-	@Override
-	public float getPressure () {
-		return getPressure(0);
-	}
-
-	@Override
-	public float getPressure (int pointer) {
-		return isTouched(pointer) ? 1 : 0;
-	}
-
-	@Override
-	public boolean isKeyPressed (int key) {
-		if (key == Keys.ANY_KEY) {
-			return pressedKeyCount > 0;
-		}
-		if (key < 0 || key > 255) {
-			return false;
-		}
-		return pressedKeys[key];
-	}
-
-	@Override
-	public boolean isKeyJustPressed (int key) {
-		if (key == Keys.ANY_KEY) {
-			return keyJustPressed;
-		}
-		if (key < 0 || key > 255) {
-			return false;
-		}
-		return justPressedKeys[key];
-	}
-
-	public void getTextInput (TextInputListener listener, String title, String text, String hint) {
-		TextInputDialogBox dialog = new TextInputDialogBox(title, text, hint);
-		final TextInputListener capturedListener = listener;
-		dialog.setListener(new TextInputDialogListener() {
-			@Override
-			public void onPositive (String text) {
-				if (capturedListener != null) {
-					capturedListener.input(text);
-				}
-			}
-
-			@Override
-			public void onNegative () {
-				if (capturedListener != null) {
-					capturedListener.canceled();
-				}
-			}
-		});
-	}
-
-	@Override
-	public void setOnscreenKeyboardVisible (boolean visible) {
-	}
-
-	@Override
-	public void vibrate (int milliseconds) {
-	}
-
-	@Override
-	public void vibrate (long[] pattern, int repeat) {
-	}
-
-	@Override
-	public void cancelVibrate () {
-	}
-
-	@Override
-	public float getAzimuth () {
-		return 0;
-	}
-
-	@Override
-	public float getPitch () {
-		return 0;
-	}
-
-	@Override
-	public float getRoll () {
-		return 0;
-	}
-
-	@Override
-	public void getRotationMatrix (float[] matrix) {
-	}
-
-	@Override
-	public long getCurrentEventTime () {
-		return currentEventTimeStamp;
-	}
-
-	@Override
-	public void setCatchBackKey (boolean catchBack) {
-	}
-
-	@Override
-	public boolean isCatchBackKey () {
-		return false;
-	}
-
-	@Override
-	public void setCatchMenuKey (boolean catchMenu) {
-	}
-
-	@Override
-	public boolean isCatchMenuKey () {
-		return false;
-	}
-
-	@Override
-	public void setCatchKey (int keycode, boolean catchKey) {
-
-	}
-
-	@Override
-	public boolean isCatchKey (int keycode) {
-		return false;
-	}
-
-	@Override
-	public void setInputProcessor (InputProcessor processor) {
-		this.processor = processor;
-	}
-
-	@Override
-	public InputProcessor getInputProcessor () {
-		return processor;
-	}
-
-	@Override
-	public boolean isPeripheralAvailable (Peripheral peripheral) {
-		if (peripheral == Peripheral.Accelerometer) return GwtAccelerometer.isSupported() && isAccelerometerPresent()
-				&& GwtFeaturePolicy.allowsFeature(GwtAccelerometer.PERMISSION);
-		if (peripheral == Peripheral.Compass) return false;
-		if (peripheral == Peripheral.HardwareKeyboard) return !GwtApplication.isMobileDevice();
-		if (peripheral == Peripheral.MultitouchScreen) return isTouchScreen();
-		if (peripheral == Peripheral.OnscreenKeyboard) return GwtApplication.isMobileDevice();
-		if (peripheral == Peripheral.Vibrator) return false;
-		return false;
-	}
-
-	@Override
-	public int getRotation () {
-		return 0;
-	}
-
-	@Override
-	public Orientation getNativeOrientation () {
-		return Orientation.Landscape;
-	}
-
-	/** from https://github.com/toji/game-shim/blob/master/game-shim.js
-	 * @return is Cursor catched */
-	private native boolean isCursorCatchedJSNI (CanvasElement canvas) /*-{
-		if (!navigator.pointer) {
-			navigator.pointer = navigator.pointer || navigator.webkitPointer || navigator.mozPointer;
-		}
-		if (navigator.pointer) {
-			if (typeof (navigator.pointer.isLocked) === "boolean") {
-				// Chrome initially launched with this interface
-				return navigator.pointer.isLocked;
-			} else if (typeof (navigator.pointer.isLocked) === "function") {
-				// Some older builds might provide isLocked as a function
-				return navigator.pointer.isLocked();
-			} else if (typeof (navigator.pointer.islocked) === "function") {
-				// For compatibility with early Firefox build
-				return navigator.pointer.islocked();
-			}
-		}
-
-		if ($doc.pointerLockElement === canvas || $doc.mozPointerLockElement === canvas) {
-			return true;
-		}
-
-		return false;
-	}-*/;
-
-	/** from https://github.com/toji/game-shim/blob/master/game-shim.js
-	 * @param element Canvas */
-	private native void setCursorCatchedJSNI (CanvasElement element) /*-{
-		// Navigator pointer is not the right interface according to spec.
-		// Here for backwards compatibility only
-		if (!navigator.pointer) {
-			navigator.pointer = navigator.pointer || navigator.webkitPointer || navigator.mozPointer;
-		}
-		// element.requestPointerLock
-		if (!element.requestPointerLock) {
-			element.requestPointerLock = (function() {
-				return element.webkitRequestPointerLock
-						|| element.mozRequestPointerLock || function() {
-							if (navigator.pointer) {
-								navigator.pointer.lock(element);
-							}
-						};
-			})();
-		}
-		element.requestPointerLock();
-	}-*/;
-
-	/** from https://github.com/toji/game-shim/blob/master/game-shim.js */
-	private native void exitCursorCatchedJSNI () /*-{
-		if (!$doc.exitPointerLock) {
-			$doc.exitPointerLock = (function() {
-				return $doc.webkitExitPointerLock || $doc.mozExitPointerLock
-						|| function() {
-							if (navigator.pointer) {
-								var elem = this;
-								navigator.pointer.unlock();
-							}
-						};
-			})();
-		}
-	}-*/;
-
-	/** from https://github.com/toji/game-shim/blob/master/game-shim.js
-	 * @param event JavaScript Mouse Event
-	 * @return movement in x direction */
-	private native float getMovementXJSNI (NativeEvent event) /*-{
-		return event.movementX || event.webkitMovementX || 0;
-	}-*/;
-
-	/** from https://github.com/toji/game-shim/blob/master/game-shim.js
-	 * @param event JavaScript Mouse Event
-	 * @return movement in y direction */
-	private native float getMovementYJSNI (NativeEvent event) /*-{
-		return event.movementY || event.webkitMovementY || 0;
-	}-*/;
-
-	private static native boolean isTouchScreen () /*-{
-		return (('ontouchstart' in window) || (navigator.msMaxTouchPoints > 0));
-	}-*/;
-
-	/** works only for Chrome > Version 18 with enabled Mouse Lock enable in about:flags or start Chrome with the
-	 * --enable-pointer-lock flag */
-	@Override
-	public void setCursorCatched (boolean catched) {
-		if (catched)
-			setCursorCatchedJSNI(canvas);
-		else
-			exitCursorCatchedJSNI();
-	}
-
-	@Override
-	public boolean isCursorCatched () {
-		return isCursorCatchedJSNI(canvas);
-	}
-
-	@Override
-	public void setCursorPosition (int x, int y) {
-		// FIXME??
-	}
-
-	// kindly borrowed from our dear playn friends...
-	static native void addEventListener (JavaScriptObject target, String name, GwtInput handler, boolean capture) /*-{
-		target
-				.addEventListener(
-						name,
-						function(e) {
-							handler.@com.badlogic.gdx.backends.gwt.GwtInput::handleEvent(Lcom/google/gwt/dom/client/NativeEvent;)(e);
-						}, capture);
-	}-*/;
-
-	private static native float getMouseWheelVelocity (NativeEvent evt) /*-{
-		var delta = 0.0;
-		var agentInfo = @com.badlogic.gdx.backends.gwt.GwtApplication::agentInfo()();
-
-		if (agentInfo.isFirefox) {
-			if (agentInfo.isMacOS) {
-				delta = 1.0 * evt.detail;
-			} else {
-				delta = 1.0 * evt.detail / 3;
-			}
-		} else if (agentInfo.isOpera) {
-			if (agentInfo.isLinux) {
-				delta = -1.0 * evt.wheelDelta / 80;
-			} else {
-				// on mac
-				delta = -1.0 * evt.wheelDelta / 40;
-			}
-		} else if (agentInfo.isChrome || agentInfo.isSafari || agentInfo.isIE) {
-			delta = -1.0 * evt.wheelDelta / 120;
-			// handle touchpad for chrome
-			if (Math.abs(delta) < 1) {
-				if (agentInfo.isWindows) {
-					delta = -1.0 * evt.wheelDelta;
-				} else if (agentInfo.isMacOS) {
-					delta = -1.0 * evt.wheelDelta / 3;
-				}
-			}
-		}
-		return delta;
-	}-*/;
-
-	/** Kindly borrowed from PlayN. **/
-	protected static native String getMouseWheelEvent () /*-{
-		if (navigator.userAgent.toLowerCase().indexOf('firefox') != -1) {
-			return "DOMMouseScroll";
-		} else {
-			return "mousewheel";
-		}
-	}-*/;
-
-	/** Kindly borrowed from PlayN. **/
-	protected int getRelativeX (NativeEvent e, CanvasElement target) {
-		float xScaleRatio = target.getWidth() * 1f / target.getClientWidth(); // Correct for canvas CSS scaling
-		return Math.round(xScaleRatio
-			* (e.getClientX() - target.getAbsoluteLeft() + target.getScrollLeft() + target.getOwnerDocument().getScrollLeft()));
-	}
-
-	/** Kindly borrowed from PlayN. **/
-	protected int getRelativeY (NativeEvent e, CanvasElement target) {
-		float yScaleRatio = target.getHeight() * 1f / target.getClientHeight(); // Correct for canvas CSS scaling
-		return Math.round(yScaleRatio
-			* (e.getClientY() - target.getAbsoluteTop() + target.getScrollTop() + target.getOwnerDocument().getScrollTop()));
-	}
-
-	protected int getRelativeX (Touch touch, CanvasElement target) {
-		float xScaleRatio = target.getWidth() * 1f / target.getClientWidth(); // Correct for canvas CSS scaling
-		return Math.round(xScaleRatio * touch.getRelativeX(target));
-	}
-
-	protected int getRelativeY (Touch touch, CanvasElement target) {
-		float yScaleRatio = target.getHeight() * 1f / target.getClientHeight(); // Correct for canvas CSS scaling
-		return Math.round(yScaleRatio * touch.getRelativeY(target));
-	}
-
-	private static native JavaScriptObject getWindow () /*-{
-		return $wnd;
-	}-*/;
-
-	private void hookEvents () {
-		addEventListener(canvas, "mousedown", this, true);
-		addEventListener(Document.get(), "mousedown", this, true);
-		addEventListener(canvas, "mouseup", this, true);
-		addEventListener(Document.get(), "mouseup", this, true);
-		addEventListener(canvas, "mousemove", this, true);
-		addEventListener(Document.get(), "mousemove", this, true);
-		addEventListener(canvas, getMouseWheelEvent(), this, true);
-		addEventListener(Document.get(), "keydown", this, false);
-		addEventListener(Document.get(), "keyup", this, false);
-		addEventListener(Document.get(), "keypress", this, false);
-		addEventListener(getWindow(), "blur", this, false);
-
-		addEventListener(canvas, "touchstart", this, true);
-		addEventListener(canvas, "touchmove", this, true);
-		addEventListener(canvas, "touchcancel", this, true);
-		addEventListener(canvas, "touchend", this, true);
-
-	}
-
-	private int getButton (int button) {
-		if (button == NativeEvent.BUTTON_LEFT) return Buttons.LEFT;
-		if (button == NativeEvent.BUTTON_RIGHT) return Buttons.RIGHT;
-		if (button == NativeEvent.BUTTON_MIDDLE) return Buttons.MIDDLE;
-		return Buttons.LEFT;
-	}
-
-	private void handleEvent (NativeEvent e) {
-		if (e.getType().equals("mousedown")) {
-			if (!e.getEventTarget().equals(canvas) || pressedButtons.contains(getButton(e.getButton()))) {
-				float mouseX = getRelativeX(e, canvas);
-				float mouseY = getRelativeY(e, canvas);
-				if (mouseX < 0 || mouseX > Gdx.graphics.getWidth() || mouseY < 0 || mouseY > Gdx.graphics.getHeight()) {
-					hasFocus = false;
-				}
-				return;
-			}
-			hasFocus = true;
-			this.justTouched = true;
-			this.touched[0] = true;
-			this.pressedButtons.add(getButton(e.getButton()));
-			justPressedButtons[e.getButton()] = true;
-			this.deltaX[0] = 0;
-			this.deltaY[0] = 0;
-			if (isCursorCatched()) {
-				this.touchX[0] += getMovementXJSNI(e);
-				this.touchY[0] += getMovementYJSNI(e);
-			} else {
-				this.touchX[0] = getRelativeX(e, canvas);
-				this.touchY[0] = getRelativeY(e, canvas);
-			}
-			this.currentEventTimeStamp = TimeUtils.nanoTime();
-			if (processor != null) processor.touchDown(touchX[0], touchY[0], 0, getButton(e.getButton()));
-		}
-
-		if (e.getType().equals("mousemove")) {
-			if (isCursorCatched()) {
-				this.deltaX[0] = (int)getMovementXJSNI(e);
-				this.deltaY[0] = (int)getMovementYJSNI(e);
-				this.touchX[0] += getMovementXJSNI(e);
-				this.touchY[0] += getMovementYJSNI(e);
-			} else {
-				this.deltaX[0] = getRelativeX(e, canvas) - touchX[0];
-				this.deltaY[0] = getRelativeY(e, canvas) - touchY[0];
-				this.touchX[0] = getRelativeX(e, canvas);
-				this.touchY[0] = getRelativeY(e, canvas);
-			}
-			this.currentEventTimeStamp = TimeUtils.nanoTime();
-			if (processor != null) {
-				if (touched[0])
-					processor.touchDragged(touchX[0], touchY[0], 0);
-				else
-					processor.mouseMoved(touchX[0], touchY[0]);
-			}
-		}
-
-		if (e.getType().equals("mouseup")) {
-			if (!pressedButtons.contains(getButton(e.getButton()))) return;
-			this.pressedButtons.remove(getButton(e.getButton()));
-			this.touched[0] = pressedButtons.size > 0;
-			if (isCursorCatched()) {
-				this.deltaX[0] = (int)getMovementXJSNI(e);
-				this.deltaY[0] = (int)getMovementYJSNI(e);
-				this.touchX[0] += getMovementXJSNI(e);
-				this.touchY[0] += getMovementYJSNI(e);
-			} else {
-				this.deltaX[0] = getRelativeX(e, canvas) - touchX[0];
-				this.deltaY[0] = getRelativeY(e, canvas) - touchY[0];
-				this.touchX[0] = getRelativeX(e, canvas);
-				this.touchY[0] = getRelativeY(e, canvas);
-			}
-			this.currentEventTimeStamp = TimeUtils.nanoTime();
-			this.touched[0] = false;
-			if (processor != null) processor.touchUp(touchX[0], touchY[0], 0, getButton(e.getButton()));
-		}
-		if (e.getType().equals(getMouseWheelEvent())) {
-			if (processor != null) {
-				processor.scrolled((int)getMouseWheelVelocity(e));
-			}
-			this.currentEventTimeStamp = TimeUtils.nanoTime();
-			e.preventDefault();
-		}
-
-		if (hasFocus && !e.getType().equals("blur")) {
-			if (e.getType().equals("keydown")) {
-				// Gdx.app.log("GwtInput", "keydown");
-				int code = keyForCode(e.getKeyCode());
-				if (code == 67) {
-					e.preventDefault();
-					if (processor != null) {
-						processor.keyDown(code);
-						processor.keyTyped('\b');
-					}
-				} else {
-					if (!pressedKeys[code]) {
-						pressedKeySet.add(code);
-						pressedKeyCount++;
-						pressedKeys[code] = true;
-						keyJustPressed = true;
-						justPressedKeys[code] = true;
-						if (processor != null) {
-							processor.keyDown(code);
-						}
-					}
-				}
-			}
-
-			if (e.getType().equals("keypress")) {
-				// Gdx.app.log("GwtInput", "keypress");
-				char c = (char)e.getCharCode();
-				if (processor != null) processor.keyTyped(c);
-			}
-
-			if (e.getType().equals("keyup")) {
-				// Gdx.app.log("GwtInput", "keyup");
-				int code = keyForCode(e.getKeyCode());
-				if (pressedKeys[code]) {
-					pressedKeySet.remove(code);
-					pressedKeyCount--;
-					pressedKeys[code] = false;
-				}
-				if (processor != null) {
-					processor.keyUp(code);
-				}
-			}
-		}
-		else if (pressedKeyCount > 0) {
-			// Gdx.app.log("GwtInput", "unfocused");
-			IntSetIterator iterator = pressedKeySet.iterator();
-
-			while (iterator.hasNext) {
-				int code = iterator.next();
-
-				if (pressedKeys[code]) {
-					pressedKeySet.remove(code);
-					pressedKeyCount--;
-					pressedKeys[code] = false;
-				}
-				if (processor != null) {
-					processor.keyUp(code);
-				}
-			}
-		}
-
-		if (e.getType().equals("touchstart")) {
-			this.justTouched = true;
-			JsArray<Touch> touches = e.getChangedTouches();
-			for (int i = 0, j = touches.length(); i < j; i++) {
-				Touch touch = touches.get(i);
-				int real = touch.getIdentifier();
-				int touchId;
-				touchMap.put(real, touchId = getAvailablePointer());
-				touched[touchId] = true;
-				touchX[touchId] = getRelativeX(touch, canvas);
-				touchY[touchId] = getRelativeY(touch, canvas);
-				deltaX[touchId] = 0;
-				deltaY[touchId] = 0;
-				if (processor != null) {
-					processor.touchDown(touchX[touchId], touchY[touchId], touchId, Buttons.LEFT);
-				}
-			}
-			this.currentEventTimeStamp = TimeUtils.nanoTime();
-			e.preventDefault();
-		}
-		if (e.getType().equals("touchmove")) {
-			JsArray<Touch> touches = e.getChangedTouches();
-			for (int i = 0, j = touches.length(); i < j; i++) {
-				Touch touch = touches.get(i);
-				int real = touch.getIdentifier();
-				int touchId = touchMap.get(real);
-				deltaX[touchId] = getRelativeX(touch, canvas) - touchX[touchId];
-				deltaY[touchId] = getRelativeY(touch, canvas) - touchY[touchId];
-				touchX[touchId] = getRelativeX(touch, canvas);
-				touchY[touchId] = getRelativeY(touch, canvas);
-				if (processor != null) {
-					processor.touchDragged(touchX[touchId], touchY[touchId], touchId);
-				}
-			}
-			this.currentEventTimeStamp = TimeUtils.nanoTime();
-			e.preventDefault();
-		}
-		if (e.getType().equals("touchcancel")) {
-			JsArray<Touch> touches = e.getChangedTouches();
-			for (int i = 0, j = touches.length(); i < j; i++) {
-				Touch touch = touches.get(i);
-				int real = touch.getIdentifier();
-				int touchId = touchMap.get(real);
-				touchMap.remove(real);
-				touched[touchId] = false;
-				deltaX[touchId] = getRelativeX(touch, canvas) - touchX[touchId];
-				deltaY[touchId] = getRelativeY(touch, canvas) - touchY[touchId];
-				touchX[touchId] = getRelativeX(touch, canvas);
-				touchY[touchId] = getRelativeY(touch, canvas);
-				if (processor != null) {
-					processor.touchUp(touchX[touchId], touchY[touchId], touchId, Buttons.LEFT);
-				}
-			}
-			this.currentEventTimeStamp = TimeUtils.nanoTime();
-			e.preventDefault();
-		}
-		if (e.getType().equals("touchend")) {
-			JsArray<Touch> touches = e.getChangedTouches();
-			for (int i = 0, j = touches.length(); i < j; i++) {
-				Touch touch = touches.get(i);
-				int real = touch.getIdentifier();
-				int touchId = touchMap.get(real);
-				touchMap.remove(real);
-				touched[touchId] = false;
-				deltaX[touchId] = getRelativeX(touch, canvas) - touchX[touchId];
-				deltaY[touchId] = getRelativeY(touch, canvas) - touchY[touchId];
-				touchX[touchId] = getRelativeX(touch, canvas);
-				touchY[touchId] = getRelativeY(touch, canvas);
-				if (processor != null) {
-					processor.touchUp(touchX[touchId], touchY[touchId], touchId, Buttons.LEFT);
-				}
-			}
-			this.currentEventTimeStamp = TimeUtils.nanoTime();
-			e.preventDefault();
-		}
-// if(hasFocus) e.preventDefault();
-	}
-
-	private int getAvailablePointer () {
-		for (int i = 0; i < MAX_TOUCHES; i++) {
-			if (!touchMap.containsValue(i, false)) return i;
-		}
-		return -1;
-	}
-
-	/** borrowed from PlayN, thanks guys **/
-	private static int keyForCode (int keyCode) {
-		switch (keyCode) {
-		case KeyCodes.KEY_ALT:
-			return Keys.ALT_LEFT;
-		case KeyCodes.KEY_BACKSPACE:
-			return Keys.BACKSPACE;
-		case KeyCodes.KEY_CTRL:
-			return Keys.CONTROL_LEFT;
-		case KeyCodes.KEY_DELETE:
-			return Keys.DEL;
-		case KeyCodes.KEY_DOWN:
-			return Keys.DOWN;
-		case KeyCodes.KEY_END:
-			return Keys.END;
-		case KeyCodes.KEY_ENTER:
-			return Keys.ENTER;
-		case KeyCodes.KEY_ESCAPE:
-			return Keys.ESCAPE;
-		case KeyCodes.KEY_HOME:
-			return Keys.HOME;
-		case KeyCodes.KEY_LEFT:
-			return Keys.LEFT;
-		case KeyCodes.KEY_PAGEDOWN:
-			return Keys.PAGE_DOWN;
-		case KeyCodes.KEY_PAGEUP:
-			return Keys.PAGE_UP;
-		case KeyCodes.KEY_RIGHT:
-			return Keys.RIGHT;
-		case KeyCodes.KEY_SHIFT:
-			return Keys.SHIFT_LEFT;
-		case KeyCodes.KEY_TAB:
-			return Keys.TAB;
-		case KeyCodes.KEY_UP:
-			return Keys.UP;
-
-		case KEY_PAUSE:
-			return Keys.UNKNOWN; // FIXME
-		case KEY_CAPS_LOCK:
-			return Keys.UNKNOWN; // FIXME
-		case KEY_SPACE:
-			return Keys.SPACE;
-		case KEY_INSERT:
-			return Keys.INSERT;
-		case KEY_0:
-			return Keys.NUM_0;
-		case KEY_1:
-			return Keys.NUM_1;
-		case KEY_2:
-			return Keys.NUM_2;
-		case KEY_3:
-			return Keys.NUM_3;
-		case KEY_4:
-			return Keys.NUM_4;
-		case KEY_5:
-			return Keys.NUM_5;
-		case KEY_6:
-			return Keys.NUM_6;
-		case KEY_7:
-			return Keys.NUM_7;
-		case KEY_8:
-			return Keys.NUM_8;
-		case KEY_9:
-			return Keys.NUM_9;
-		case KEY_A:
-			return Keys.A;
-		case KEY_B:
-			return Keys.B;
-		case KEY_C:
-			return Keys.C;
-		case KEY_D:
-			return Keys.D;
-		case KEY_E:
-			return Keys.E;
-		case KEY_F:
-			return Keys.F;
-		case KEY_G:
-			return Keys.G;
-		case KEY_H:
-			return Keys.H;
-		case KEY_I:
-			return Keys.I;
-		case KEY_J:
-			return Keys.J;
-		case KEY_K:
-			return Keys.K;
-		case KEY_L:
-			return Keys.L;
-		case KEY_M:
-			return Keys.M;
-		case KEY_N:
-			return Keys.N;
-		case KEY_O:
-			return Keys.O;
-		case KEY_P:
-			return Keys.P;
-		case KEY_Q:
-			return Keys.Q;
-		case KEY_R:
-			return Keys.R;
-		case KEY_S:
-			return Keys.S;
-		case KEY_T:
-			return Keys.T;
-		case KEY_U:
-			return Keys.U;
-		case KEY_V:
-			return Keys.V;
-		case KEY_W:
-			return Keys.W;
-		case KEY_X:
-			return Keys.X;
-		case KEY_Y:
-			return Keys.Y;
-		case KEY_Z:
-			return Keys.Z;
-		case KEY_LEFT_WINDOW_KEY:
-			return Keys.UNKNOWN; // FIXME
-		case KEY_RIGHT_WINDOW_KEY:
-			return Keys.UNKNOWN; // FIXME
-			// case KEY_SELECT_KEY: return Keys.SELECT_KEY;
-		case KEY_NUMPAD0:
-			return Keys.NUMPAD_0;
-		case KEY_NUMPAD1:
-			return Keys.NUMPAD_1;
-		case KEY_NUMPAD2:
-			return Keys.NUMPAD_2;
-		case KEY_NUMPAD3:
-			return Keys.NUMPAD_3;
-		case KEY_NUMPAD4:
-			return Keys.NUMPAD_4;
-		case KEY_NUMPAD5:
-			return Keys.NUMPAD_5;
-		case KEY_NUMPAD6:
-			return Keys.NUMPAD_6;
-		case KEY_NUMPAD7:
-			return Keys.NUMPAD_7;
-		case KEY_NUMPAD8:
-			return Keys.NUMPAD_8;
-		case KEY_NUMPAD9:
-			return Keys.NUMPAD_9;
-		case KEY_MULTIPLY:
-			return Keys.UNKNOWN; // FIXME
-		case KEY_ADD:
-			return Keys.PLUS;
-		case KEY_SUBTRACT:
-			return Keys.MINUS;
-		case KEY_DECIMAL_POINT_KEY:
-			return Keys.PERIOD;
-		case KEY_DIVIDE:
-			return Keys.UNKNOWN; // FIXME
-		case KEY_F1:
-			return Keys.F1;
-		case KEY_F2:
-			return Keys.F2;
-		case KEY_F3:
-			return Keys.F3;
-		case KEY_F4:
-			return Keys.F4;
-		case KEY_F5:
-			return Keys.F5;
-		case KEY_F6:
-			return Keys.F6;
-		case KEY_F7:
-			return Keys.F7;
-		case KEY_F8:
-			return Keys.F8;
-		case KEY_F9:
-			return Keys.F9;
-		case KEY_F10:
-			return Keys.F10;
-		case KEY_F11:
-			return Keys.F11;
-		case KEY_F12:
-			return Keys.F12;
-		case KEY_NUM_LOCK:
-			return Keys.NUM;
-		case KEY_SCROLL_LOCK:
-			return Keys.UNKNOWN; // FIXME
-		case KEY_SEMICOLON:
-			return Keys.SEMICOLON;
-		case KEY_EQUALS:
-			return Keys.EQUALS;
-		case KEY_COMMA:
-			return Keys.COMMA;
-		case KEY_DASH:
-			return Keys.MINUS;
-		case KEY_PERIOD:
-			return Keys.PERIOD;
-		case KEY_FORWARD_SLASH:
-			return Keys.SLASH;
-		case KEY_GRAVE_ACCENT:
-			return Keys.UNKNOWN; // FIXME
-		case KEY_OPEN_BRACKET:
-			return Keys.LEFT_BRACKET;
-		case KEY_BACKSLASH:
-			return Keys.BACKSLASH;
-		case KEY_CLOSE_BRACKET:
-			return Keys.RIGHT_BRACKET;
-		case KEY_SINGLE_QUOTE:
-			return Keys.APOSTROPHE;
-		default:
-			return Keys.UNKNOWN;
-		}
-	}
-=======
->>>>>>> 948ab4d0
 
 public interface GwtInput extends Input {
 
