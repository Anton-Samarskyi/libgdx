/*******************************************************************************
 * Copyright 2011 See AUTHORS file.
 *
 * Licensed under the Apache License, Version 2.0 (the "License");
 * you may not use this file except in compliance with the License.
 * You may obtain a copy of the License at
 *
 *   http://www.apache.org/licenses/LICENSE-2.0
 *
 * Unless required by applicable law or agreed to in writing, software
 * distributed under the License is distributed on an "AS IS" BASIS,
 * WITHOUT WARRANTIES OR CONDITIONS OF ANY KIND, either express or implied.
 * See the License for the specific language governing permissions and
 * limitations under the License.
 ******************************************************************************/

package com.badlogic.gdx.backends.lwjgl;

import java.awt.Canvas;
import java.awt.Cursor;
import java.awt.Dimension;
import java.awt.GraphicsEnvironment;
import java.util.ArrayList;
import java.util.HashMap;
import java.util.List;
import java.util.Map;

import org.lwjgl.LWJGLException;
import org.lwjgl.opengl.AWTGLCanvas;
import org.lwjgl.opengl.PixelFormat;

import com.badlogic.gdx.Application;
import com.badlogic.gdx.ApplicationListener;
import com.badlogic.gdx.Audio;
import com.badlogic.gdx.Files;
import com.badlogic.gdx.Gdx;
import com.badlogic.gdx.Graphics;
import com.badlogic.gdx.Input;
import com.badlogic.gdx.LifecycleListener;
import com.badlogic.gdx.Net;
import com.badlogic.gdx.Preferences;
import com.badlogic.gdx.backends.lwjgl.audio.OpenALAudio;
import com.badlogic.gdx.utils.Array;
import com.badlogic.gdx.utils.Clipboard;
import com.badlogic.gdx.utils.GdxRuntimeException;

/** An OpenGL surface on an AWT Canvas, allowing OpenGL to be embedded in a Swing application. All OpenGL calls are done on the
 * EDT. This is slightly less efficient then a dedicated thread, but greatly simplifies synchronization. Note that you may need to
 * call {@link #stop()} or a Swing application may deadlock on System.exit due to how LWJGL and/or Swing deal with shutdown hooks.
 * @author Nathan Sweet */
public class LwjglAWTCanvas implements Application {
	final LwjglGraphics graphics;
	final OpenALAudio audio;
	final LwjglFiles files;
	final LwjglAWTInput input;
	final LwjglNet net;
	final ApplicationListener listener;
	final AWTGLCanvas canvas;
	final List<Runnable> runnables = new ArrayList();
	final List<Runnable> executedRunnables = new ArrayList();
	final Array<LifecycleListener> lifecycleListeners = new Array<LifecycleListener>();
	boolean running = true;
	int lastWidth;
	int lastHeight;
	int logLevel = LOG_INFO;
	final String logTag = "LwjglAWTCanvas";
	private Cursor cursor;

	public LwjglAWTCanvas (ApplicationListener listener) {
		this(listener, null);
	}

	public LwjglAWTCanvas (ApplicationListener listener, LwjglAWTCanvas sharedContextCanvas) {
		LwjglNativesLoader.load();

		AWTGLCanvas sharedDrawable = sharedContextCanvas != null ? sharedContextCanvas.canvas : null;
		try {
			canvas = new AWTGLCanvas(GraphicsEnvironment.getLocalGraphicsEnvironment().getDefaultScreenDevice(), new PixelFormat(),
				sharedDrawable) {
				private final Dimension minSize = new Dimension(0, 0);

				@Override
				public Dimension getMinimumSize () {
					return minSize;
				}

				@Override
				public void initGL () {
					create();
				}

				@Override
				public void paintGL () {
					try {
						LwjglAWTCanvas.this.render();
						swapBuffers();
						repaint();
					} catch (LWJGLException ex) {
						throw new GdxRuntimeException(ex);
					}
				}
			};
		} catch (LWJGLException ex) {
			throw new GdxRuntimeException(ex);
		}

		graphics = new LwjglGraphics(canvas) {
			@Override
			public void setTitle (String title) {
				super.setTitle(title);
				LwjglAWTCanvas.this.setTitle(title);
			}

			@Override
			public boolean setDisplayMode (int width, int height, boolean fullscreen) {
				if (!super.setDisplayMode(width, height, fullscreen)) return false;
				if (!fullscreen) LwjglAWTCanvas.this.setDisplayMode(width, height);
				return true;
			}

			@Override
			public boolean setDisplayMode (DisplayMode displayMode) {
				if (!super.setDisplayMode(displayMode)) return false;
				LwjglAWTCanvas.this.setDisplayMode(displayMode.width, displayMode.height);
				return true;
			}
		};
		if (!LwjglApplicationConfiguration.disableAudio && Gdx.audio == null) {
			audio = new OpenALAudio();
			Gdx.audio = audio;
		} else {
			audio = null;
		}
		if (Gdx.files == null) {
			files = new LwjglFiles();
			Gdx.files = files;
		} else {
			files = null;
		}
		if (Gdx.net == null) {
			net = new LwjglNet();
			Gdx.net = net;
		} else {
			net = null;
		}
		input = new LwjglAWTInput(canvas);
		this.listener = listener;

		setGlobals();
	}

	protected void setDisplayMode (int width, int height) {
	}

	protected void setTitle (String title) {
	}

	@Override
	public ApplicationListener getApplicationListener () {
		return listener;
	}

	public Canvas getCanvas () {
		return canvas;
	}

	@Override
	public Audio getAudio () {
		return Gdx.audio;
	}

	@Override
	public Files getFiles () {
		return files;
	}

	@Override
	public Graphics getGraphics () {
		return graphics;
	}

	@Override
	public Input getInput () {
		return input;
	}

	@Override
	public Net getNet () {
		return net;
	}

	@Override
	public ApplicationType getType () {
		return ApplicationType.Desktop;
	}

	@Override
	public int getVersion () {
		return 0;
	}

	void setGlobals () {
		Gdx.app = this;
		if (audio != null) Gdx.audio = audio;
		if (files != null) Gdx.files = files;
		if (net != null) Gdx.net = net;
		Gdx.graphics = graphics;
		Gdx.input = input;
	}

	void create () {
		try {
			setGlobals();
<<<<<<< HEAD
			graphics.setupDisplay();
			graphics.initiateGLInstances();
=======
			graphics.initiateGL();
>>>>>>> ad4a313e
			listener.create();
			lastWidth = Math.max(1, graphics.getWidth());
			lastHeight = Math.max(1, graphics.getHeight());
			listener.resize(lastWidth, lastHeight);
			start();
		} catch (Exception ex) {
			stopped();
			throw new GdxRuntimeException(ex);
		}
	}

	void render () {
		if (!running) return;

		setGlobals();
		canvas.setCursor(cursor);
		graphics.updateTime();

		int width = Math.max(1, graphics.getWidth());
		int height = Math.max(1, graphics.getHeight());
		if (lastWidth != width || lastHeight != height) {
			lastWidth = width;
			lastHeight = height;
			Gdx.gl.glViewport(0, 0, lastWidth, lastHeight);
			resize(width, height);
			listener.resize(width, height);
		}

		synchronized (runnables) {
			executedRunnables.clear();
			executedRunnables.addAll(runnables);
			runnables.clear();
			while (executedRunnables.size() > 0) {
				try {
					executedRunnables.remove(executedRunnables.size() - 1).run();
				} catch (Throwable t) {
					t.printStackTrace();
				}
			}
		}

		input.processEvents();
		if (running) {
			graphics.frameId++;
			listener.render();
			if (audio != null) {
				audio.update();
			}
		}
	}

	/** Called after {@link ApplicationListener} create and resize, but before the game loop iteration. */
	protected void start () {
	}

	/** Called when the canvas size changes. */
	protected void resize (int width, int height) {
	}

	/** Called when the game loop has stopped. */
	protected void stopped () {
	}

	public void stop () {
		if (!running) return;
		running = false;
		setGlobals();
		Array<LifecycleListener> listeners = lifecycleListeners;

		// To allow destroying of OpenGL textures during disposal.
		if (canvas.isDisplayable()) {
			makeCurrent();
		} else {
			error(logTag, "OpenGL context destroyed before application listener has had a chance to dispose of textures.");
		}

		synchronized (listeners) {
			for (LifecycleListener listener : listeners) {
				listener.pause();
				listener.dispose();
			}
		}
		listener.pause();
		listener.dispose();

		Gdx.app = null;

		Gdx.graphics = null;

		if (audio != null) {
			audio.dispose();
			Gdx.audio = null;
		}

		if (files != null) Gdx.files = null;

		if (net != null) Gdx.net = null;

		stopped();
	}

	@Override
	public long getJavaHeap () {
		return Runtime.getRuntime().totalMemory() - Runtime.getRuntime().freeMemory();
	}

	@Override
	public long getNativeHeap () {
		return getJavaHeap();
	}

	Map<String, Preferences> preferences = new HashMap<String, Preferences>();

	@Override
	public Preferences getPreferences (String name) {
		if (preferences.containsKey(name)) {
			return preferences.get(name);
		} else {
			Preferences prefs = new LwjglPreferences(name, ".prefs/");
			preferences.put(name, prefs);
			return prefs;
		}
	}

	@Override
	public Clipboard getClipboard () {
		return new LwjglClipboard();
	}

	@Override
	public void postRunnable (Runnable runnable) {
		synchronized (runnables) {
			runnables.add(runnable);
		}
	}

	@Override
	public void debug (String tag, String message) {
		if (logLevel >= LOG_DEBUG) {
			System.out.println(tag + ": " + message);
		}
	}

	@Override
	public void debug (String tag, String message, Throwable exception) {
		if (logLevel >= LOG_DEBUG) {
			System.out.println(tag + ": " + message);
			exception.printStackTrace(System.out);
		}
	}

	@Override
	public void log (String tag, String message) {
		if (logLevel >= LOG_INFO) {
			System.out.println(tag + ": " + message);
		}
	}

	@Override
	public void log (String tag, String message, Throwable exception) {
		if (logLevel >= LOG_INFO) {
			System.out.println(tag + ": " + message);
			exception.printStackTrace(System.out);
		}
	}

	@Override
	public void error (String tag, String message) {
		if (logLevel >= LOG_ERROR) {
			System.err.println(tag + ": " + message);
		}
	}

	@Override
	public void error (String tag, String message, Throwable exception) {
		if (logLevel >= LOG_ERROR) {
			System.err.println(tag + ": " + message);
			exception.printStackTrace(System.err);
		}
	}

	@Override
	public void setLogLevel (int logLevel) {
		this.logLevel = logLevel;
	}

	@Override
	public int getLogLevel () {
		return logLevel;
	}

	@Override
	public void exit () {
		postRunnable(new Runnable() {
			@Override
			public void run () {
				stop();
				System.exit(-1);
			}
		});
	}

	/** Make the canvas' context current. It is highly recommended that the context is only made current inside the AWT thread (for
	 * example in an overridden paintGL()). */
	public void makeCurrent () {
		try {
			canvas.makeCurrent();
			setGlobals();
		} catch (LWJGLException ex) {
			throw new GdxRuntimeException(ex);
		}
	}

	/** Test whether the canvas' context is current. */
	public boolean isCurrent () {
		try {
			return canvas.isCurrent();
		} catch (LWJGLException ex) {
			throw new GdxRuntimeException(ex);
		}
	}

	/** @param cursor May be null. */
	public void setCursor (Cursor cursor) {
		this.cursor = cursor;
	}

	@Override
	public void addLifecycleListener (LifecycleListener listener) {
		synchronized (lifecycleListeners) {
			lifecycleListeners.add(listener);
		}
	}

	@Override
	public void removeLifecycleListener (LifecycleListener listener) {
		synchronized (lifecycleListeners) {
			lifecycleListeners.removeValue(listener, true);
		}
	}
}<|MERGE_RESOLUTION|>--- conflicted
+++ resolved
@@ -211,12 +211,7 @@
 	void create () {
 		try {
 			setGlobals();
-<<<<<<< HEAD
-			graphics.setupDisplay();
-			graphics.initiateGLInstances();
-=======
 			graphics.initiateGL();
->>>>>>> ad4a313e
 			listener.create();
 			lastWidth = Math.max(1, graphics.getWidth());
 			lastHeight = Math.max(1, graphics.getHeight());
