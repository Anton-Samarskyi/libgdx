--- conflicted
+++ resolved
@@ -1,68 +1,64 @@
-package com.badlogic.gdx.tests;
-
-import com.badlogic.gdx.Gdx;
-import com.badlogic.gdx.graphics.GL10;
-import com.badlogic.gdx.graphics.OrthographicCamera;
-import com.badlogic.gdx.graphics.g2d.BitmapFont;
-import com.badlogic.gdx.graphics.g2d.SpriteBatch;
-import com.badlogic.gdx.maps.tiled.TiledMap;
-import com.badlogic.gdx.maps.tiled.TiledMapRenderer;
-import com.badlogic.gdx.maps.tiled.TmxMapLoader;
-import com.badlogic.gdx.maps.tiled.renderers.OrthogonalTiledMapRenderer;
-import com.badlogic.gdx.tests.utils.GdxTest;
-import com.badlogic.gdx.tests.utils.OrthoCamController;
-
-public class TiledMapDirectLoaderTest extends GdxTest {
-	
-	private TiledMap map;
-	private TiledMapRenderer renderer;
-	private OrthographicCamera camera;
-	private OrthoCamController cameraController;
-	private BitmapFont font;
-	private SpriteBatch batch;
-	
-	@Override
-	public void create() {		
-		float w = Gdx.graphics.getWidth();
-		float h = Gdx.graphics.getHeight();
-		
-		camera = new OrthographicCamera();
-		camera.setToOrtho(false, (w / h) * 10, 10);
-		camera.update();
-		
-		cameraController = new OrthoCamController(camera);
-		Gdx.input.setInputProcessor(cameraController);
-	
-		font = new BitmapFont();
-		batch = new SpriteBatch();
-		
-		map = new TmxMapLoader().load("data/maps/tiles.tmx");
-		renderer = new OrthogonalTiledMapRenderer(map, 1f / 32f);
-	}
-
-	@Override
-	public void render() {
-		Gdx.gl.glClearColor(0.55f, 0.55f, 0.55f, 1f);
-		Gdx.gl.glClear(GL10.GL_COLOR_BUFFER_BIT);
-		camera.update();
+package com.badlogic.gdx.tests;
+
+import com.badlogic.gdx.Gdx;
+import com.badlogic.gdx.graphics.GL10;
+import com.badlogic.gdx.graphics.OrthographicCamera;
+import com.badlogic.gdx.graphics.g2d.BitmapFont;
+import com.badlogic.gdx.graphics.g2d.SpriteBatch;
+import com.badlogic.gdx.maps.tiled.TiledMap;
+import com.badlogic.gdx.maps.tiled.TiledMapRenderer;
+import com.badlogic.gdx.maps.tiled.TmxMapLoader;
+import com.badlogic.gdx.maps.tiled.renderers.OrthogonalTiledMapRenderer;
+import com.badlogic.gdx.tests.utils.GdxTest;
+import com.badlogic.gdx.tests.utils.OrthoCamController;
+
+public class TiledMapDirectLoaderTest extends GdxTest {
+	
+	private TiledMap map;
+	private TiledMapRenderer renderer;
+	private OrthographicCamera camera;
+	private OrthoCamController cameraController;
+	private BitmapFont font;
+	private SpriteBatch batch;
+	
+	@Override
+	public void create() {		
+		float w = Gdx.graphics.getWidth();
+		float h = Gdx.graphics.getHeight();
+		
+		camera = new OrthographicCamera();
+		camera.setToOrtho(false, (w / h) * 10, 10);
+		camera.update();
+		
+		cameraController = new OrthoCamController(camera);
+		Gdx.input.setInputProcessor(cameraController);
+	
+		font = new BitmapFont();
+		batch = new SpriteBatch();
+		
+		map = new TmxMapLoader().load("data/maps/tiles.tmx");
+		renderer = new OrthogonalTiledMapRenderer(map, 1f / 32f);
+	}
+
+	@Override
+	public void render() {
+		Gdx.gl.glClearColor(0.55f, 0.55f, 0.55f, 1f);
+		Gdx.gl.glClear(GL10.GL_COLOR_BUFFER_BIT);
+		camera.update();
 		renderer.setView(camera);
-<<<<<<< HEAD
-		renderer.begin();
-=======
->>>>>>> 9b915fa5
-		renderer.render();
-		batch.begin();
-		font.draw(batch, "FPS: " + Gdx.graphics.getFramesPerSecond(), 10, 20); 
-		batch.end();
-	}
-	
-	@Override
-	public boolean needsGL20 () {
-		return true;
-	}
-
-	@Override
-	public void dispose () {
-		map.dispose();
-	}
-}
+		renderer.render();
+		batch.begin();
+		font.draw(batch, "FPS: " + Gdx.graphics.getFramesPerSecond(), 10, 20); 
+		batch.end();
+	}
+	
+	@Override
+	public boolean needsGL20 () {
+		return true;
+	}
+
+	@Override
+	public void dispose () {
+		map.dispose();
+	}
+}